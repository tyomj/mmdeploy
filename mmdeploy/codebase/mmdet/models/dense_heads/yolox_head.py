# Copyright (c) OpenMMLab. All rights reserved.
from typing import List, Optional

import torch
from mmengine.config import ConfigDict
from mmengine.structures import InstanceData
from torch import Tensor

<<<<<<< HEAD
from mmdeploy.codebase.mmdet import get_post_processing_params
from mmdeploy.codebase.mmdet.models.layers import multiclass_nms
from mmdeploy.core import FUNCTION_REWRITER
from mmdeploy.utils import Backend
=======
from mmdeploy.codebase.mmdet import get_post_processing_params, multiclass_nms
from mmdeploy.core import FUNCTION_REWRITER, mark
>>>>>>> ea7706cb


@FUNCTION_REWRITER.register_rewriter(
    func_name='mmdet.models.dense_heads.yolox_head.'
    'YOLOXHead.predict_by_feat')
def yolox_head__predict_by_feat(ctx,
                                self,
                                cls_scores: List[Tensor],
                                bbox_preds: List[Tensor],
                                objectnesses: Optional[List[Tensor]],
                                batch_img_metas: Optional[List[dict]] = None,
                                cfg: Optional[ConfigDict] = None,
                                rescale: bool = False,
                                with_nms: bool = True) -> List[InstanceData]:
    """Rewrite `predict_by_feat` of `YOLOXHead` for default backend.

    Rewrite this function to deploy model, transform network output for a
    batch into bbox predictions.

    Args:
        ctx: Context that contains original meta information.
        cls_scores (list[Tensor]): Classification scores for all
            scale levels, each is a 4D-tensor, has shape
            (batch_size, num_priors * num_classes, H, W).
        bbox_preds (list[Tensor]): Box energies / deltas for all
            scale levels, each is a 4D-tensor, has shape
            (batch_size, num_priors * 4, H, W).
        objectnesses (list[Tensor], Optional): Score factor for
            all scale level, each is a 4D-tensor, has shape
            (batch_size, 1, H, W).
        batch_img_metas (list[dict], Optional): Batch image meta info.
            Defaults to None.
        cfg (ConfigDict, optional): Test / postprocessing
            configuration, if None, test_cfg would be used.
            Defaults to None.
        rescale (bool): If True, return boxes in original image space.
            Defaults to False.
        with_nms (bool): If True, do nms before return boxes.
            Defaults to True.

    Returns:
        tuple[Tensor, Tensor]: The first item is an (N, num_box, 5) tensor,
            where 5 represent (tl_x, tl_y, br_x, br_y, score), N is batch
            size and the score between 0 and 1. The shape of the second
            tensor in the tuple is (N, num_box), and each element
            represents the class label of the corresponding box.
    """
    # mark pred_maps
    @mark('yolo_head', inputs=['cls_scores', 'bbox_preds', 'objectnesses'])
    def __mark_pred_maps(cls_scores, bbox_preds, objectnesses):
        return cls_scores, bbox_preds, objectnesses

    cls_scores, bbox_preds, objectnesses = __mark_pred_maps(
        cls_scores, bbox_preds, objectnesses)
    assert len(cls_scores) == len(bbox_preds) == len(objectnesses)
    device = cls_scores[0].device
    cfg = self.test_cfg if cfg is None else cfg
    batch_size = bbox_preds[0].shape[0]
    featmap_sizes = [cls_score.shape[2:] for cls_score in cls_scores]
    mlvl_priors = self.prior_generator.grid_priors(
        featmap_sizes, device=device, with_stride=True)

    flatten_cls_scores = [
        cls_score.permute(0, 2, 3, 1).reshape(batch_size, -1,
                                              self.cls_out_channels)
        for cls_score in cls_scores
    ]
    flatten_bbox_preds = [
        bbox_pred.permute(0, 2, 3, 1).reshape(batch_size, -1, 4)
        for bbox_pred in bbox_preds
    ]
    flatten_objectness = [
        objectness.permute(0, 2, 3, 1).reshape(batch_size, -1)
        for objectness in objectnesses
    ]

    cls_scores = torch.cat(flatten_cls_scores, dim=1).sigmoid()
    score_factor = torch.cat(flatten_objectness, dim=1).sigmoid()
    flatten_bbox_preds = torch.cat(flatten_bbox_preds, dim=1)
    flatten_priors = torch.cat(mlvl_priors)
    bboxes = self._bbox_decode(flatten_priors, flatten_bbox_preds)
    # directly multiply score factor and feed to nms
    scores = cls_scores * (score_factor.unsqueeze(-1))
<<<<<<< HEAD
    max_scores, _ = torch.max(scores, 1)
    mask = max_scores >= cfg.score_thr
    scores = scores.where(mask, scores.new_zeros(1))
=======
>>>>>>> ea7706cb

    if not with_nms:
        return bboxes, scores

    deploy_cfg = ctx.cfg
    post_params = get_post_processing_params(deploy_cfg)
    max_output_boxes_per_class = post_params.max_output_boxes_per_class
    iou_threshold = cfg.nms.get('iou_threshold', post_params.iou_threshold)
    score_threshold = cfg.get('score_thr', post_params.score_threshold)
    pre_top_k = post_params.pre_top_k
    keep_top_k = cfg.get('max_per_img', post_params.keep_top_k)
    keep_top_k = 20

    return multiclass_nms(bboxes, scores, max_output_boxes_per_class,
                          iou_threshold, score_threshold, pre_top_k,
                          keep_top_k)


@FUNCTION_REWRITER.register_rewriter(
    func_name='mmdet.models.dense_heads.yolox_head.'
    'YOLOXHead.predict_by_feat',
    backend=Backend.NCNN.value)
def yolox_head__predict_by_feat__ncnn(
        ctx,
        self,
        cls_scores: List[Tensor],
        bbox_preds: List[Tensor],
        objectnesses: Optional[List[Tensor]],
        batch_img_metas: Optional[List[dict]] = None,
        cfg: Optional[ConfigDict] = None,
        rescale: bool = False,
        with_nms: bool = True):
    """Rewrite `predict_by_feat` of YOLOXHead for ncnn backend.

    1. Decode the prior to a box format for ncnn DetectionOutput layer to do
    the post-processing.
    2. Batch dimension is not supported by ncnn, but supported by pytorch.
    The negative value of axis in torch.cat is rewritten as corresponding
    positive value to avoid axis shift.
    3. 2-dimension tensor broadcast of `BinaryOps` operator is not supported by
    ncnn. This function unsqueeze 2-dimension tensor to 3-dimension tensor for
    correct `BinaryOps` calculation by ncnn.

    Args:
        ctx: Context that contains original meta information.
        cls_scores (list[Tensor]): Classification scores for all
            scale levels, each is a 4D-tensor, has shape
            (batch_size, num_priors * num_classes, H, W).
        bbox_preds (list[Tensor]): Box energies / deltas for all
            scale levels, each is a 4D-tensor, has shape
            (batch_size, num_priors * 4, H, W).
        objectnesses (list[Tensor], Optional): Score factor for
            all scale level, each is a 4D-tensor, has shape
            (batch_size, 1, H, W).
        batch_img_metas (list[dict], Optional): Batch image meta info.
            Defaults to None.
        cfg (ConfigDict, optional): Test / postprocessing
            configuration, if None, test_cfg would be used.
            Defaults to None.
        rescale (bool): If True, return boxes in original image space.
            Defaults to False.
        with_nms (bool): If True, do nms before return boxes.
            Defaults to True.

    Returns:
        output__ncnn (Tensor): outputs, shape is [N, num_det, 6].
    """
    from mmdeploy.codebase.mmdet.ops import ncnn_detection_output_forward
    from mmdeploy.utils import get_root_logger
    from mmdeploy.utils.config_utils import is_dynamic_shape
    dynamic_flag = is_dynamic_shape(ctx.cfg)
    if dynamic_flag:
        logger = get_root_logger()
        logger.warning('YOLOX does not support dynamic shape with ncnn.')
    img_height = int(batch_img_metas[0]['img_shape'][0])
    img_width = int(batch_img_metas[0]['img_shape'][1])

    assert len(cls_scores) == len(bbox_preds) == len(objectnesses)
    device = cls_scores[0].device
    cfg = self.test_cfg if cfg is None else cfg
    batch_size = bbox_preds[0].shape[0]
    featmap_sizes = [cls_score.shape[2:] for cls_score in cls_scores]
    mlvl_priors = self.prior_generator.grid_priors(
        featmap_sizes, device=device, with_stride=True)
    mlvl_priors = [mlvl_prior.unsqueeze(0) for mlvl_prior in mlvl_priors]
    flatten_priors = torch.cat(mlvl_priors, dim=1)

    flatten_cls_scores = [
        cls_score.permute(0, 2, 3, 1).reshape(batch_size, -1,
                                              self.cls_out_channels)
        for cls_score in cls_scores
    ]
    flatten_bbox_preds = [
        bbox_pred.permute(0, 2, 3, 1).reshape(batch_size, -1, 4)
        for bbox_pred in bbox_preds
    ]
    flatten_objectness = [
        objectness.permute(0, 2, 3, 1).reshape(batch_size, -1, 1)
        for objectness in objectnesses
    ]

    cls_scores = torch.cat(flatten_cls_scores, dim=1).sigmoid()
    dummy_cls_scores = torch.zeros(
        batch_size, cls_scores.shape[-2], 1, device=cls_scores.device)

    batch_mlvl_scores = torch.cat([dummy_cls_scores, cls_scores], dim=2)
    score_factor = torch.cat(flatten_objectness, dim=1).sigmoid()
    flatten_bbox_preds = torch.cat(flatten_bbox_preds, dim=1)
    assert flatten_priors.shape[-1] == 4, f'yolox needs (B, N, 4) priors, got\
        (B, N, {flatten_priors.shape[-1]})'
    prior_box_x1 = (flatten_priors[:, :, 0:1] - flatten_priors[:, :, 2:3] / 2)\
        / img_width
    prior_box_y1 = (flatten_priors[:, :, 1:2] - flatten_priors[:, :, 3:4] / 2)\
        / img_height
    prior_box_x2 = (flatten_priors[:, :, 0:1] + flatten_priors[:, :, 2:3] / 2)\
        / img_width
    prior_box_y2 = (flatten_priors[:, :, 1:2] + flatten_priors[:, :, 3:4] / 2)\
        / img_height
    prior_box_ncnn = torch.cat(
        [prior_box_x1, prior_box_y1, prior_box_x2, prior_box_y2], dim=2)

    scores = batch_mlvl_scores.permute(0, 2, 1).unsqueeze(3) * \
        score_factor.permute(0, 2, 1).unsqueeze(3)
    scores = scores.squeeze(3).permute(0, 2, 1)

    batch_mlvl_bboxes = flatten_bbox_preds.reshape(batch_size, 1, -1)
    batch_mlvl_scores = scores.reshape(batch_size, 1, -1)
    batch_mlvl_priors = prior_box_ncnn.reshape(batch_size, 1, -1)
    batch_mlvl_vars = torch.ones_like(batch_mlvl_priors)
    batch_mlvl_priors = torch.cat([batch_mlvl_priors, batch_mlvl_vars], dim=1)
    deploy_cfg = ctx.cfg
    post_params = get_post_processing_params(deploy_cfg)
    iou_threshold = cfg.nms.get('iou_threshold', post_params.iou_threshold)
    score_threshold = cfg.get('score_thr', post_params.score_threshold)
    pre_top_k = post_params.pre_top_k
    keep_top_k = cfg.get('max_per_img', post_params.keep_top_k)

    vars = torch.tensor([1, 1, 1, 1], dtype=torch.float32)
    output__ncnn = ncnn_detection_output_forward(
        batch_mlvl_bboxes, batch_mlvl_scores, batch_mlvl_priors,
        score_threshold, iou_threshold, pre_top_k, keep_top_k,
        self.num_classes + 1,
        vars.cpu().detach().numpy())
    return output__ncnn<|MERGE_RESOLUTION|>--- conflicted
+++ resolved
@@ -6,15 +6,10 @@
 from mmengine.structures import InstanceData
 from torch import Tensor
 
-<<<<<<< HEAD
 from mmdeploy.codebase.mmdet import get_post_processing_params
 from mmdeploy.codebase.mmdet.models.layers import multiclass_nms
-from mmdeploy.core import FUNCTION_REWRITER
+from mmdeploy.core import FUNCTION_REWRITER, mark
 from mmdeploy.utils import Backend
-=======
-from mmdeploy.codebase.mmdet import get_post_processing_params, multiclass_nms
-from mmdeploy.core import FUNCTION_REWRITER, mark
->>>>>>> ea7706cb
 
 
 @FUNCTION_REWRITER.register_rewriter(
@@ -98,12 +93,9 @@
     bboxes = self._bbox_decode(flatten_priors, flatten_bbox_preds)
     # directly multiply score factor and feed to nms
     scores = cls_scores * (score_factor.unsqueeze(-1))
-<<<<<<< HEAD
     max_scores, _ = torch.max(scores, 1)
     mask = max_scores >= cfg.score_thr
     scores = scores.where(mask, scores.new_zeros(1))
-=======
->>>>>>> ea7706cb
 
     if not with_nms:
         return bboxes, scores
@@ -115,7 +107,6 @@
     score_threshold = cfg.get('score_thr', post_params.score_threshold)
     pre_top_k = post_params.pre_top_k
     keep_top_k = cfg.get('max_per_img', post_params.keep_top_k)
-    keep_top_k = 20
 
     return multiclass_nms(bboxes, scores, max_output_boxes_per_class,
                           iou_threshold, score_threshold, pre_top_k,
