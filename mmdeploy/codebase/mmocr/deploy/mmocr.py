--- conflicted
+++ resolved
@@ -19,37 +19,5 @@
             register_all_modules as register_all_modules_mmdet
         from mmocr.utils.setup_env import \
             register_all_modules as register_all_modules_mmocr
-        register_all_modules_mmocr(False)
-<<<<<<< HEAD
-        register_all_modules_mmdet(True)
-=======
-        register_all_modules_mmdet(True)
-
-    @staticmethod
-    def single_gpu_test(model: torch.nn.Module,
-                        data_loader: DataLoader,
-                        show: bool = False,
-                        out_dir: Optional[str] = None,
-                        **kwargs):
-        """Run test with single gpu.
-
-        Args:
-            model (torch.nn.Module): Input model from nn.Module.
-            data_loader (DataLoader): PyTorch data loader.
-            show (bool): Specifying whether to show plotted results. Defaults
-                to `False`.
-            out_dir (str): A directory to save results, defaults to `None`.
-
-        Returns:
-            list: The prediction results.
-        """
-        import mmocr
-
-        # fixed the bug when using `--show-dir` after mocr v0.4.1
-        if version.parse(mmocr.__version__) < version.parse('0.4.1'):
-            from mmdet.apis import single_gpu_test
-        else:
-            from mmocr.apis import single_gpu_test
-        outputs = single_gpu_test(model, data_loader, show, out_dir, **kwargs)
-        return outputs
->>>>>>> d7cbb395
+        register_all_modules_mmocr(True)
+        register_all_modules_mmdet(False)