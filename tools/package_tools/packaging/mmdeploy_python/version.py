--- conflicted
+++ resolved
@@ -1,6 +1,2 @@
 # Copyright (c) OpenMMLab. All rights reserved.
-<<<<<<< HEAD
-__version__ = '0.7.0'
-=======
-__version__ = '0.8.0'
->>>>>>> ea7706cb
+__version__ = '0.8.0'